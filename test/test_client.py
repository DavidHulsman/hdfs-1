--- conflicted
+++ resolved
@@ -56,10 +56,6 @@
     ok_(Client._from_options(None, {'url': '', 'verify': 'yes'})._verify)
 
   def test_timeout(self):
-<<<<<<< HEAD
-    eq_(Client._from_options(None, {'url': ''})._timeout, None)
-    eq_(Client._from_options(None, {'url': '', 'timeout': '1'})._timeout, 1)
-=======
     eq_(Client('').timeout, None)
     eq_(Client('', timeout=1).timeout, 1)
     eq_(Client('', timeout=(1,2)).timeout, (1,2))
@@ -72,7 +68,6 @@
     eq_(Client('', cert='foo').cert, 'foo')
     eq_(Client('', cert='foo,bar').cert, ('foo', 'bar'))
     eq_(Client('', cert=('foo', 'bar')).cert, ('foo', 'bar'))
->>>>>>> 9851f8c2
 
 
 class TestOptions(_TestSession):
